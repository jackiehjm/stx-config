[metadata]
name = sysinv
summary = OpenStack Bare Metal Provisioning
description-file =
    README.rst
author = OpenStack
author-email = openstack-discuss@lists.openstack.org
home-page = http://www.openstack.org/
classifier =
    Environment :: OpenStack
    Intended Audience :: Information Technology
    Intended Audience :: System Administrators
    License :: OSI Approved :: Apache Software License
    Operating System :: POSIX :: Linux
    Programming Language :: Python
    Programming Language :: Python :: 2
    Programming Language :: Python :: 2.7
    Programming Language :: Python :: 2.6

[global]
setup-hooks =
    pbr.hooks.setup_hook

[files]
packages =
    sysinv

[entry_points]
console_scripts =
    sysinv-api = sysinv.cmd.api:main
    sysinv-agent = sysinv.cmd.agent:main
    sysinv-dbsync = sysinv.cmd.dbsync:main
    sysinv-conductor = sysinv.cmd.conductor:main
    sysinv-rootwrap = sysinv.openstack.common.rootwrap.cmd:main
    sysinv-dnsmasq-lease-update = sysinv.cmd.dnsmasq_lease_update:main
    sysinv-upgrade = sysinv.cmd.upgrade:main
    sysinv-puppet = sysinv.cmd.puppet:main
    sysinv-helm = sysinv.cmd.helm:main

systemconfig.puppet_plugins = 
    001_platform = sysinv.puppet.platform:PlatformPuppet
    002_interface = sysinv.puppet.interface:InterfacePuppet
    003_ovs = sysinv.puppet.ovs:OVSPuppet
    004_networking = sysinv.puppet.networking:NetworkingPuppet
    005_patching = sysinv.puppet.patching:PatchingPuppet
    006_mtce = sysinv.puppet.mtce:MtcePuppet
    007_keystone = sysinv.puppet.keystone:KeystonePuppet
    008_ldap = sysinv.puppet.ldap:LdapPuppet
    009_sysinv = sysinv.puppet.inventory:SystemInventoryPuppet
    010_nfv = sysinv.puppet.nfv:NfvPuppet
    011_ceph = sysinv.puppet.ceph:CephPuppet
    012_device = sysinv.puppet.device:DevicePuppet
    013_storage = sysinv.puppet.storage:StoragePuppet
    014_nova = sysinv.puppet.nova:NovaPuppet
    015_neutron = sysinv.puppet.neutron:NeutronPuppet
    016_horizon = sysinv.puppet.horizon:HorizonPuppet
    017_glance = sysinv.puppet.glance:GlancePuppet
    018_gnocchi = sysinv.puppet.gnocchi:GnocchiPuppet
    019_cinder = sysinv.puppet.cinder:CinderPuppet
    020_ceilometer = sysinv.puppet.ceilometer:CeilometerPuppet
    021_aodh = sysinv.puppet.aodh:AodhPuppet
    022_heat = sysinv.puppet.heat:HeatPuppet
    023_magnum = sysinv.puppet.magnum:MagnumPuppet
    024_murano = sysinv.puppet.murano:MuranoPuppet
    025_ironic = sysinv.puppet.ironic:IronicPuppet
    026_panko = sysinv.puppet.panko:PankoPuppet
    027_dcmanager = sysinv.puppet.dcmanager:DCManagerPuppet
    028_dcorch = sysinv.puppet.dcorch:DCOrchPuppet
    029_kubernetes = sysinv.puppet.kubernetes:KubernetesPuppet
    030_smapi = sysinv.puppet.smapi:SmPuppet
    031_fm = sysinv.puppet.fm:FmPuppet
    032_swift = sysinv.puppet.swift:SwiftPuppet
    033_service_parameter = sysinv.puppet.service_parameter:ServiceParamPuppet
    034_barbican = sysinv.puppet.barbican:BarbicanPuppet

systemconfig.helm_plugins =
    aodh = sysinv.helm.aodh:AodhHelm
    barbican = sysinv.helm.barbican:BarbicanHelm
    ceilometer = sysinv.helm.ceilometer:CeilometerHelm
    cinder = sysinv.helm.cinder:CinderHelm
    garbd = sysinv.helm.garbd:GarbdHelm
    glance = sysinv.helm.glance:GlanceHelm
    gnocchi = sysinv.helm.gnocchi:GnocchiHelm
    heat = sysinv.helm.heat:HeatHelm
    horizon = sysinv.helm.horizon:HorizonHelm
    ingress = sysinv.helm.ingress:IngressHelm
    ironic = sysinv.helm.ironic:IronicHelm
    keystone = sysinv.helm.keystone:KeystoneHelm
    libvirt = sysinv.helm.libvirt:LibvirtHelm
    magnum = sysinv.helm.magnum:MagnumHelm
    mariadb = sysinv.helm.mariadb:MariadbHelm
    memcached = sysinv.helm.memcached:MemcachedHelm
    neutron = sysinv.helm.neutron:NeutronHelm
    nova = sysinv.helm.nova:NovaHelm
    nova-api-proxy = sysinv.helm.nova_api_proxy:NovaApiProxyHelm
    openvswitch = sysinv.helm.openvswitch:OpenvswitchHelm
    panko = sysinv.helm.panko:PankoHelm
    rabbitmq = sysinv.helm.rabbitmq:RabbitmqHelm
    rbd-provisioner = sysinv.helm.rbd_provisioner:RbdProvisionerHelm
<<<<<<< HEAD
    ceph-pools-audit = sysinv.helm.ceph_pools_audit:CephPoolsAuditHelm
=======
    helm-toolkit = sysinv.helm.helm_toolkit:HelmToolkitHelm
>>>>>>> cc68010c

sysinv.agent.lldp.drivers =
    lldpd = sysinv.agent.lldp.drivers.lldpd.driver:SysinvLldpdAgentDriver
    ovs = sysinv.agent.lldp.drivers.ovs.driver:SysinvOVSAgentDriver

[pbr]
autodoc_index_modules = True

[build_sphinx]
all_files = 1
build-dir = doc/build
source-dir = doc/source

[egg_info]
tag_build = 
tag_date = 0
tag_svn_revision = 0

[extract_messages]
keywords = _ gettext ngettext l_ lazy_gettext
mapping_file = babel.cfg
output_file = sysinv/locale/sysinv.pot<|MERGE_RESOLUTION|>--- conflicted
+++ resolved
@@ -97,11 +97,8 @@
     panko = sysinv.helm.panko:PankoHelm
     rabbitmq = sysinv.helm.rabbitmq:RabbitmqHelm
     rbd-provisioner = sysinv.helm.rbd_provisioner:RbdProvisionerHelm
-<<<<<<< HEAD
     ceph-pools-audit = sysinv.helm.ceph_pools_audit:CephPoolsAuditHelm
-=======
     helm-toolkit = sysinv.helm.helm_toolkit:HelmToolkitHelm
->>>>>>> cc68010c
 
 sysinv.agent.lldp.drivers =
     lldpd = sysinv.agent.lldp.drivers.lldpd.driver:SysinvLldpdAgentDriver
