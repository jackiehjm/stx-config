[tox]
envlist = flake8,py27,py36,pylint
minversion = 1.6
skipsdist = True
<<<<<<< HEAD
#,pip-missing-reqs
=======
>>>>>>> 012939c4

# tox does not work if the path to the workdir is too long, so move it to /tmp
# tox 3.1.0 adds TOX_LIMITED_SHEBANG 
toxworkdir = /tmp/{env:USER}_sysinvtox
stxdir = {toxinidir}/../../../..
distshare={toxworkdir}/.tox/distshare

[testenv]
usedevelop = True
<<<<<<< HEAD
# enabling usedevelop results in py27 develop-inst:
# Exception: Versioning for this project requires either an sdist tarball,
# or access to an upstream git repository.
sitepackages = False
=======
>>>>>>> 012939c4
basepython = python3

# tox is silly... these need to be separated by a newline....
whitelist_externals = bash
                      find

install_command = pip install -v -v -v \
    -c{env:UPPER_CONSTRAINTS_FILE:https://opendev.org/openstack/requirements/raw/branch/stable/stein/upper-constraints.txt} \
    {opts} {packages}

# Note the hash seed is set to 0 until can be tested with a
# random hash seed successfully.
setenv = VIRTUAL_ENV={envdir}
         PYTHONHASHSEED=0
         PIP_RESOLVER_DEBUG=1
         PYTHONDONTWRITEBYTECODE=1
         OS_TEST_PATH=./sysinv/tests
         LANG=en_US.UTF-8
         LANGUAGE=en_US:en
         LC_ALL=C
         EVENTS_YAML=./sysinv/tests/events_for_testing.yaml
         SYSINV_TEST_ENV=True
         TOX_WORK_DIR={toxworkdir}
         PYLINTHOME={toxworkdir}

deps = -r{toxinidir}/requirements.txt
       -r{toxinidir}/test-requirements.txt
       -e{[tox]stxdir}/config/tsconfig/tsconfig
       -e{[tox]stxdir}/fault/fm-api
       -e{[tox]stxdir}/fault/python-fmclient/fmclient
       -e{[tox]stxdir}/config/controllerconfig/controllerconfig
       -e{[tox]stxdir}/update/cgcs-patch/cgcs-patch
       -e{[tox]stxdir}/utilities/utilities/platform-util/platform-util
       -e{[tox]stxdir}/utilities/ceph/python-cephclient/python-cephclient
       -e{[tox]stxdir}/config/sysinv/cgts-client/cgts-client

commands =
  find . -type f -name "*.pyc" -delete

[flake8]
# H series are hacking
# H101 is TODO
# H102 is apache license
# H104 file contains only comments (ie: license)
# H105 author tags
# H306 imports not in alphabetical order
# H401 docstring should not start with a space
# H403 multi line docstrings should end on a new line
# H404 multi line docstring should start without a leading new line
# H405 multi line docstring summary not separated with an empty line
# H701 Empty localization string
# H702 Formatting operation should be outside of localization method call
# H703 Multiple positional placeholders

# B series are bugbear
# B006 Do not use mutable data structures for argument defaults. Needs to be FIXED.
# B007 Loop control variable not used within the loop body.
# B009 Do not call getattr with a constant attribute value
# B010 Do not call setattr with a constant attribute value
# B012 return/continue/break inside finally blocks cause exceptions to be silenced
# B014 Redundant exception types
# B301 Python 3 does not include `.iter*` methods on dictionaries. (this should be suppressed on a per line basis)
# B306 `BaseException.message` has been deprecated. Needs to be FIXED

# W series are warnings
# W503 line break before binary operator
# W504 line break after binary operator
# W605 invalid escape sequence

# E series are pep8
# E117 over-indented
# E126 continuation line over-indented for hanging indent
# E127 continuation line over-indented for visual indent
# E128 continuation line under-indented for visual indent
# E402 module level import not at top of file
# E741 ambiguous variable name

ignore = H101,H102,H104,H105,H306,H401,H403,H404,H405,H701,H702,H703,
         B006,B007,B009,B010,B012,B014,B301,B306,
         W503,W504,W605,
         E117,E126,E127,E128,E402,E741
exclude = build,dist,tools,.eggs
max-line-length=120

[testenv:flake8]
basepython = python3
deps = -r{toxinidir}/test-requirements.txt
commands =
  flake8 {posargs} . \
    scripts/manage-partitions \
    scripts/query_pci_id

[testenv:py27]
basepython = python2.7
commands =
  {[testenv]commands}
  stestr run {posargs}
  stestr slowest

[testenv:py36]
basepython = python3.6
commands =
  {[testenv]commands}
  stestr run {posargs}
  stestr slowest

[testenv:pep8]
# testenv:flake8 clone
basepython = python3
deps = -r{toxinidir}/test-requirements.txt
commands = {[testenv:flake8]commands}

[testenv:venv]
commands = {posargs}

[bandit]
# The following bandit tests are being skipped:
# B101: Test for use of assert
# B103: Test for setting permissive file permissions
# B104: Test for binding to all interfaces
# B105: Test for use of hard-coded password strings
# B108: Test for insecure usage of tmp file/directory
# B110: Try, Except, Pass detected.
# B303: Use of insecure MD2, MD4, MD5, or SHA1 hash function.
# B307: Blacklisted call to eval.
# B310: Audit url open for permitted schemes
# B311: Standard pseudo-random generators are not suitable for security/cryptographic purposes
# B314: Blacklisted calls to xml.etree.ElementTree
# B318: Blacklisted calls to xml.dom.minidom
# B320: Blacklisted calls to lxml.etree
# B404: Import of subprocess module
# B405: import xml.etree
# B408: import xml.minidom
# B410: import lxml
# B506: Test for use of yaml load
# B602: Test for use of popen with shell equals true
# B603: Test for use of subprocess without shell equals true
# B604: Test for any function with shell equals true
# B605: Test for starting a process with a shell
# B607: Test for starting a process with a partial path
# B608: Possible SQL injection vector through string-based query
#
# Note: 'skips' entry cannot be split across multiple lines
#
skips = B101,B103,B104,B105,B108,B110,B303,B307,B310,B311,B314,B318,B320,B404,B405,B408,B410,B506,B602,B603,B604,B605,B607,B608
exclude = tests

[testenv:bandit]
basepython = python3
deps = -r{toxinidir}/test-requirements.txt
commands = bandit --ini tox.ini -n 5 -r sysinv

[testenv:pylint]
<<<<<<< HEAD
basepython = python3
=======
basepython = python3.6
>>>>>>> 012939c4
commands =
     pylint {posargs} sysinv --rcfile=./pylint.rc

[testenv:cover]
basepython = python2.7
deps = {[testenv]deps}
setenv = {[testenv]setenv}
         PYTHON=coverage run --parallel-mode

commands =
  {[testenv]commands}
   coverage erase
   stestr run {posargs}
   coverage combine
   coverage html -d cover
   coverage xml -o cover/coverage.xml
   coverage report

[testenv:pip-missing-reqs]
# do not install test-requirements as that will pollute the virtualenv for
# determining missing packages
# this also means that pip-missing-reqs must be installed separately, outside
# of the requirements.txt files
deps = pip_missing_reqs
       -rrequirements.txt
commands=pip-missing-reqs -d --ignore-file=/sysinv/tests sysinv<|MERGE_RESOLUTION|>--- conflicted
+++ resolved
@@ -2,10 +2,6 @@
 envlist = flake8,py27,py36,pylint
 minversion = 1.6
 skipsdist = True
-<<<<<<< HEAD
-#,pip-missing-reqs
-=======
->>>>>>> 012939c4
 
 # tox does not work if the path to the workdir is too long, so move it to /tmp
 # tox 3.1.0 adds TOX_LIMITED_SHEBANG 
@@ -15,13 +11,6 @@
 
 [testenv]
 usedevelop = True
-<<<<<<< HEAD
-# enabling usedevelop results in py27 develop-inst:
-# Exception: Versioning for this project requires either an sdist tarball,
-# or access to an upstream git repository.
-sitepackages = False
-=======
->>>>>>> 012939c4
 basepython = python3
 
 # tox is silly... these need to be separated by a newline....
@@ -175,11 +164,7 @@
 commands = bandit --ini tox.ini -n 5 -r sysinv
 
 [testenv:pylint]
-<<<<<<< HEAD
-basepython = python3
-=======
 basepython = python3.6
->>>>>>> 012939c4
 commands =
      pylint {posargs} sysinv --rcfile=./pylint.rc
 
