#
# Copyright (c) 2018-2019 Wind River Systems, Inc.
#
# SPDX-License-Identifier: Apache-2.0
#

from sysinv.common import constants
from sysinv.common import exception
from sysinv.common import utils
from sysinv.openstack.common import log as logging
from sysinv.helm import common
from sysinv.helm import openstack

LOG = logging.getLogger(__name__)


class CeilometerHelm(openstack.OpenstackBaseHelm):
    """Class to encapsulate helm operations for the ceilometer chart"""

    CHART = constants.HELM_CHART_CEILOMETER

    SERVICE_NAME = 'ceilometer'
    AUTH_USERS = ['ceilometer']

    def get_overrides(self, namespace=None):
        overrides = {
            common.HELM_NS_OPENSTACK: {
                'images': self._get_images_overrides(),
                'pod': self._get_pod_overrides(),
                'conf': self._get_conf_overrides(),
                'manifests': self._get_manifests_overrides(),
                'endpoints': self._get_endpoints_overrides(),
            }
        }

        if namespace in self.SUPPORTED_NAMESPACES:
            return overrides[namespace]
        elif namespace:
            raise exception.InvalidHelmNamespace(chart=self.CHART,
                                                 namespace=namespace)
        else:
            return overrides

    def _get_images_overrides(self):
        heat_image = self._operator.chart_operators[
            constants.HELM_CHART_HEAT].docker_image
        return {
            'tags': {
                'ks_service': heat_image,
                'ks_user': heat_image,
                'ks_endpoints': heat_image,
                'db_init': self.docker_image,
                'db_init_mongodb': self.docker_image,
                'ceilometer_db_sync': self.docker_image,
                'ceilometer_central': self.docker_image,
                'ceilometer_compute': self.docker_image,
                'ceilometer_ipmi': self.docker_image,
                'ceilometer_notification': self.docker_image,
                'ceilometer_collector': self.docker_image,
                'ceilometer_api': self.docker_image,
                'test': self.docker_image
            }
        }

    def _get_pod_overrides(self):
        return {
            'replicas': {
                'central': self._num_controllers()
            }
        }

    def _get_manifests_overrides(self):
        manifests_overrides = {}
        if utils.is_virtual():
            manifests_overrides.update({'daemonset_ipmi': False})
        return manifests_overrides

    def _get_conf_overrides(self):
        return {
            'ceilometer': {
                'DEFAULT': self._get_conf_ceilometer_default_overrides(),
                'notification': {
                    'messaging_urls': {
                        'values': self._get_notification_messaging_urls()
                    }
                },
                'meter': {
                    'meter_definitions_dirs': '/etc/ceilometer/meters.d'
                }
            }
        }

    def _get_conf_ceilometer_default_overrides(self):
        default_overrides = {
            'region_name_for_services': self._get_service_region_name(self.SERVICE_NAME)
        }

        if self._region_config():
            region_1_name = self._get_service_region_name(constants.SERVICE_TYPE_KEYSTONE)
            shared_services_types = self._get_shared_services_types()
            default_overrides.update(
                {'region_name_for_shared_services': region_1_name,
                 'shared_services_types': shared_services_types})

        return default_overrides

    def _get_shared_services_types(self):
        shared_services_types = []

        shared_services = self._get_shared_services()
        if constants.SERVICE_TYPE_IMAGE in shared_services:
            shared_services_types += [constants.SERVICE_TYPE_IMAGE]

        if constants.SERVICE_TYPE_VOLUME in shared_services:
            shared_services_types += [constants.SERVICE_TYPE_VOLUME,
                                      constants.SERVICE_TYPE_VOLUME + 'v2',
                                      constants.SERVICE_TYPE_VOLUME + 'v3']

        return shared_services_types

<<<<<<< HEAD
=======
    def _get_conf_ceilometer_notification_overrides(self):
        system = self._get_system()
        if system.system_type == constants.TIS_AIO_BUILD:
            batch_timeout = 25
        else:
            batch_timeout = 5

        notification_overrides = {'batch_timeout': batch_timeout,
                                  'messaging_urls': {'values': self._get_notification_messaging_urls()}}
        return notification_overrides

>>>>>>> 28766a8d
    def _get_notification_messaging_urls(self):
        rabbit_user = 'rabbitmq-admin'
        rabbit_pass = self._get_common_password(rabbit_user)
        rabbit_paths = ['/ceilometer', '/cinder', '/glance', '/nova', '/keystone', '/neutron', '/heat']

        messaging_urls = []
        for rabbit_path in rabbit_paths:
            messaging_urls += \
                ['rabbit://%s:%s@rabbitmq.openstack.svc.cluster.local:5672%s' % (rabbit_user, rabbit_pass, rabbit_path)]

        return messaging_urls

    def _get_endpoints_overrides(self):
        return {
            'identity': {
                'auth': self._get_endpoints_identity_overrides(
                    self.SERVICE_NAME, self.AUTH_USERS),
            },
            'oslo_cache': {
                'auth': {
                    'memcached_secret_key':
                        self._get_common_password('auth_memcache_key')
                }
            },
            'oslo_messaging': {
                'auth': self._get_endpoints_oslo_messaging_overrides(
                    self.SERVICE_NAME, self.AUTH_USERS)
            },
        }

    def get_region_name(self):
        return self._get_service_region_name(self.SERVICE_NAME)<|MERGE_RESOLUTION|>--- conflicted
+++ resolved
@@ -118,20 +118,6 @@
 
         return shared_services_types
 
-<<<<<<< HEAD
-=======
-    def _get_conf_ceilometer_notification_overrides(self):
-        system = self._get_system()
-        if system.system_type == constants.TIS_AIO_BUILD:
-            batch_timeout = 25
-        else:
-            batch_timeout = 5
-
-        notification_overrides = {'batch_timeout': batch_timeout,
-                                  'messaging_urls': {'values': self._get_notification_messaging_urls()}}
-        return notification_overrides
-
->>>>>>> 28766a8d
     def _get_notification_messaging_urls(self):
         rabbit_user = 'rabbitmq-admin'
         rabbit_pass = self._get_common_password(rabbit_user)
