--- conflicted
+++ resolved
@@ -2,10 +2,7 @@
 oslo.i18n  # Apache-2.0
 oslo.serialization>=1.10.0,!=2.19.1  # Apache-2.0
 oslo.utils>=3.5.0  # Apache-2.0
-<<<<<<< HEAD
-=======
 six>=1.10.0 # MIT
 prettytable<0.8,>=0.7.2 # BSD
->>>>>>> 012939c4
 requests-toolbelt
 python-dateutil