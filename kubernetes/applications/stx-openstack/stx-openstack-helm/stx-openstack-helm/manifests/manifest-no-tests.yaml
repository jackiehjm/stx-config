---
schema: armada/Chart/v1
metadata:
  schema: metadata/Document/v1
  name: helm-toolkit
data:
  chart_name: helm-toolkit
  release: helm-toolkit
  namespace: helm-toolkit
  values: {}
  source:
    type: tar
    location: http://172.17.0.1/helm_charts/helm-toolkit-0.1.0.tgz
    subpath: helm-toolkit
    reference: master
  dependencies: []
---
schema: armada/Chart/v1
metadata:
  schema: metadata/Document/v1
  name: kube-system-ingress
data:
  chart_name: ingress
  release: kube-system-ingress
  namespace: kube-system
  wait:
    timeout: 1800
    labels:
      release_group: osh-kube-system-ingress
  install:
    no_hooks: false
  upgrade:
    no_hooks: false
    pre:
      delete:
        - type: job
          labels:
            release_group: osh-kube-system-ingress
  values:
    labels:
      server:
        node_selector_key: openstack-control-plane
        node_selector_value: enabled
      error_server:
        node_selector_key: openstack-control-plane
        node_selector_value: enabled
    pod:
      replicas:
        error_page: 2
        ingress: 2
  source:
    type: tar
    location: http://172.17.0.1/helm_charts/ingress-0.1.0.tgz
    subpath: ingress
    reference: master
  dependencies:
    - helm-toolkit
---
schema: armada/Chart/v1
metadata:
  schema: metadata/Document/v1
  name: openstack-ingress
data:
  chart_name: ingress
  release: openstack-ingress
  namespace: openstack
  wait:
    timeout: 1800
    labels:
      release_group: osh-openstack-ingress
  install:
    no_hooks: false
  upgrade:
    no_hooks: false
    pre:
      delete:
        - type: job
          labels:
            release_group: osh-openstack-ingress
  values:
    labels:
      server:
        node_selector_key: openstack-control-plane
        node_selector_value: enabled
      error_server:
        node_selector_key: openstack-control-plane
        node_selector_value: enabled
    pod:
      replicas:
        error_page: 2
        ingress: 2
  source:
    type: tar
    location: http://172.17.0.1/helm_charts/ingress-0.1.0.tgz
    subpath: ingress
    reference: master
  dependencies:
    - helm-toolkit
---
schema: armada/Chart/v1
metadata:
  schema: metadata/Document/v1
  name: openstack-rbd-provisioner
data:
  chart_name: rbd-provisioner
  release: openstack-rbd-provisioner
  namespace: openstack
  wait:
    timeout: 1800
    labels:
      app: rbd-provisioner
  install:
    no_hooks: false
  upgrade:
    no_hooks: false
    pre:
      delete:
        - type: job
          labels:
            app: rbd-provisioner
  source:
    type: tar
    location: http://172.17.0.1/helm_charts/rbd-provisioner-0.1.0.tgz
    subpath: rbd-provisioner
    reference: master
  dependencies:
    - helm-toolkit
---
schema: armada/Chart/v1
metadata:
  schema: metadata/Document/v1
  name: openstack-ceph-pools-audit
data:
  chart_name: ceph-pools-audit
  release: openstack-ceph-pools-audit
  namespace: openstack
  wait:
    timeout: 1800
    labels:
      app: ceph-pools-audit
  install:
    no_hooks: false
  upgrade:
    no_hooks: false
    pre:
      delete:
        - type: job
          labels:
            app: ceph-pools-audit
  source:
    type: tar
    location: http://172.17.0.1/helm_charts/ceph-pools-audit-0.1.0.tgz
    subpath: ceph-pools-audit
    reference: master
  dependencies:
    - helm-toolkit
---
schema: armada/Chart/v1
metadata:
  schema: metadata/Document/v1
  name: openstack-mariadb
data:
  chart_name: mariadb
  release: openstack-mariadb
  namespace: openstack
  wait:
    timeout: 1800
    labels:
      release_group: osh-openstack-mariadb
  install:
    no_hooks: false
  upgrade:
    no_hooks: false
    pre:
      delete:
        - type: job
          labels:
            release_group: osh-openstack-mariadb
  values:
    monitoring:
      prometheus:
        enabled: true
    labels:
      server:
        node_selector_key: openstack-control-plane
        node_selector_value: enabled
      prometheus_mysql_exporter:
        node_selector_key: openstack-control-plane
        node_selector_value: enabled
  source:
    type: tar
    location: http://172.17.0.1/helm_charts/mariadb-0.1.0.tgz
    subpath: mariadb
  dependencies:
    - helm-toolkit
---
schema: armada/Chart/v1
metadata:
  schema: metadata/Document/v1
  name: openstack-garbd
data:
  chart_name: garbd
  release: openstack-garbd
  namespace: openstack
  wait:
    timeout: 1800
    labels:
      release_group: osh-openstack-garbd
  install:
    no_hooks: false
  upgrade:
    no_hooks: false
    pre:
      delete:
        - type: job
          labels:
            release_group: osh-openstack-garbd
  values:
    labels:
      server:
        node_selector_key: openstack-compute-node
        node_selector_value: enabled
  source:
    type: tar
    location: http://172.17.0.1/helm_charts/garbd-0.1.0.tgz
    subpath: garbd
  dependencies:
    - helm-toolkit
---
schema: armada/Chart/v1
metadata:
  schema: metadata/Document/v1
  name: openstack-memcached
data:
  chart_name: memcached
  release: openstack-memcached
  namespace: openstack
  wait:
    timeout: 1800
    labels:
      release_group: osh-openstack-memcached
  install:
    no_hooks: false
  upgrade:
    no_hooks: false
    pre:
      delete:
        - type: job
          labels:
            release_group: osh-openstack-memcached
  values:
    labels:
      server:
        node_selector_key: openstack-control-plane
        node_selector_value: enabled
      prometheus_memcached_exporter:
        node_selector_key: openstack-control-plane
        node_selector_value: enabled
    monitoring:
      prometheus:
        enabled: true
  source:
    type: tar
    location: http://172.17.0.1/helm_charts/memcached-0.1.0.tgz
    subpath: memcached
    reference: master
  dependencies:
    - helm-toolkit
---
schema: armada/Chart/v1
metadata:
  schema: metadata/Document/v1
  name: openstack-rabbitmq
data:
  chart_name: rabbitmq
  release: openstack-rabbitmq
  namespace: openstack
  wait:
    timeout: 1800
    labels:
      release_group: osh-openstack-rabbitmq
  test:
    enabled: false
  install:
    no_hooks: false
  upgrade:
    no_hooks: false
    pre:
      delete:
        - type: job
          labels:
            release_group: osh-openstack-rabbitmq
        - type: pod
          labels:
            release_group: osh-openstack-rabbitmq
            component: test
  values:
    monitoring:
      prometheus:
        enabled: true
    labels:
      server:
        node_selector_key: openstack-control-plane
        node_selector_value: enabled
      prometheus_rabbitmq_exporter:
        node_selector_key: openstack-control-plane
        node_selector_value: enabled
    pod:
      affinity:
        anti:
          type:
            default: requiredDuringSchedulingIgnoredDuringExecution
  source:
    type: tar
    location: http://172.17.0.1/helm_charts/rabbitmq-0.1.0.tgz
    subpath: rabbitmq
    reference: master
  dependencies:
    - helm-toolkit
---
schema: armada/Chart/v1
metadata:
  schema: metadata/Document/v1
  name: openstack-keystone
data:
  chart_name: keystone
  release: openstack-keystone
  namespace: openstack
  wait:
    timeout: 1800
    labels:
      release_group: osh-openstack-keystone
  test:
    enabled: false
  install:
    no_hooks: false
  upgrade:
    no_hooks: false
    pre:
      delete:
        - type: job
          labels:
            release_group: osh-openstack-keystone
        - type: pod
          labels:
            release_group: osh-openstack-keystone
            component: test
  values:
    endpoints:
      identity:
        name: keystone
        namespace: openstack
    labels:
      api:
        node_selector_key: openstack-control-plane
        node_selector_value: enabled
      job:
        node_selector_key: openstack-control-plane
        node_selector_value: enabled
    pod:
      replicas:
        api: 2
  source:
    type: tar
    location: http://172.17.0.1/helm_charts/keystone-0.1.0.tgz
    subpath: keystone
    reference: master
  dependencies:
    - helm-toolkit
---
schema: armada/Chart/v1
metadata:
  schema: metadata/Document/v1
  name: openstack-glance
data:
  chart_name: glance
  release: openstack-glance
  namespace: openstack
  wait:
    timeout: 1800
    labels:
      release_group: osh-openstack-glance
  test:
    enabled: false
  install:
    no_hooks: false
  upgrade:
    no_hooks: false
    pre:
      delete:
        - type: job
          labels:
            release_group: osh-openstack-glance
        - type: pod
          labels:
            release_group: osh-openstack-glance
            component: test
  values:
    labels:
      api:
        node_selector_key: openstack-control-plane
        node_selector_value: enabled
      job:
        node_selector_key: openstack-control-plane
        node_selector_value: enabled
      registry:
        node_selector_key: openstack-control-plane
        node_selector_value: enabled
    pod:
      replicas:
        api: 2
        registry: 2
      affinity:
        anti:
          type:
            default: requiredDuringSchedulingIgnoredDuringExecution
  source:
    type: tar
    location: http://172.17.0.1/helm_charts/glance-0.1.0.tgz
    subpath: glance
    reference: master
  dependencies:
    - helm-toolkit
---
schema: armada/Chart/v1
metadata:
  schema: metadata/Document/v1
  name: openstack-cinder
data:
  chart_name: cinder
  release: openstack-cinder
  namespace: openstack
  wait:
    timeout: 1800
    labels:
      release_group: osh-openstack-cinder
  test:
    enabled: false
  install:
    no_hooks: false
  upgrade:
    no_hooks: false
    pre:
      delete:
        - type: job
          labels:
            release_group: osh-openstack-cinder
        - type: pod
          labels:
            release_group: osh-openstack-cinder
            component: test
  values:
    labels:
      api:
        node_selector_key: openstack-control-plane
        node_selector_value: enabled
      backup:
        node_selector_key: openstack-control-plane
        node_selector_value: enabled
      job:
        node_selector_key: openstack-control-plane
        node_selector_value: enabled
      scheduler:
        node_selector_key: openstack-control-plane
        node_selector_value: enabled
      volume:
        node_selector_key: openstack-control-plane
        node_selector_value: enabled
    pod:
      replicas:
        api: 2
        volume: 1
        scheduler: 1
        backup: 1
      affinity:
        anti:
          type:
            default: requiredDuringSchedulingIgnoredDuringExecution
    conf:
      cinder:
        DEFAULT:
          backup_driver: cinder.backup.drivers.swift
    storage: rbd
  source:
    type: tar
    location: http://172.17.0.1/helm_charts/cinder-0.1.0.tgz
    subpath: cinder
    reference: master
  dependencies:
    - helm-toolkit
---
schema: armada/Chart/v1
metadata:
  schema: metadata/Document/v1
  name: openstack-libvirt
data:
  chart_name: libvirt
  release: openstack-libvirt
  namespace: openstack
  install:
    no_hooks: false
  upgrade:
    no_hooks: false
  values:
    labels:
      agent:
        libvirt:
          node_selector_key: openstack-compute-node
          node_selector_value: enabled
  source:
    type: tar
    location: http://172.17.0.1/helm_charts/libvirt-0.1.0.tgz
    subpath: libvirt
    reference: master
  dependencies:
    - helm-toolkit
---
schema: armada/Chart/v1
metadata:
  schema: metadata/Document/v1
  name: openstack-nova
data:
  chart_name: nova
  release: openstack-nova
  namespace: openstack
  test:
    enabled: false
  install:
    no_hooks: false
  upgrade:
    no_hooks: false
    pre:
      delete:
        - type: job
          labels:
            application: nova
            component: db-init
        - type: job
          labels:
            application: nova
            component: db-sync
        - type: job
          labels:
            application: nova
            component: ks-user
        - type: job
          labels:
            application: nova
            component: ks-service
        - type: job
          labels:
            application: placement
            component: ks-user
        - type: job
          labels:
            application: placement
            component: ks-service
        - type: job
          labels:
            application: placement
            component: ks-endpoints
        - type: job
          labels:
            application: nova
            component: cell-setup
  values:
    manifests:
      job_ks_endpoints: false
      ingress_osapi: false
      service_ingress_osapi: false
      cron_job_cell_setup: false
      cron_job_service_cleaner: false
    labels:
      agent:
        compute:
          node_selector_key: openstack-compute-node
          node_selector_value: enabled
        compute_ironic:
          node_selector_key: openstack-compute-node
          node_selector_value: enabled
      api_metadata:
        node_selector_key: openstack-control-plane
        node_selector_value: enabled
      conductor:
        node_selector_key: openstack-control-plane
        node_selector_value: enabled
      consoleauth:
        node_selector_key: openstack-control-plane
        node_selector_value: enabled
      job:
        node_selector_key: openstack-control-plane
        node_selector_value: enabled
      novncproxy:
        node_selector_key: openstack-control-plane
        node_selector_value: enabled
      osapi:
        node_selector_key: openstack-control-plane
        node_selector_value: enabled
      placement:
        node_selector_key: openstack-control-plane
        node_selector_value: enabled
      scheduler:
        node_selector_key: openstack-control-plane
        node_selector_value: enabled
      spiceproxy:
        node_selector_key: openstack-control-plane
        node_selector_value: enabled
      test:
        node_selector_key: openstack-control-plane
        node_selector_value: enabled
    pod:
      replicas:
        api_metadata: 1
        placement: 1
        osapi: 1
        conductor: 1
        consoleauth: 1
        scheduler: 1
        novncproxy: 1
      affinity:
        anti:
          type:
            default: requiredDuringSchedulingIgnoredDuringExecution
      user:
        nova:
          uid: 0
    conf:
      ceph:
        enabled: true
      nova:
        DEFAULT:
          default_mempages_size: 2048
          reserved_host_memory_mb: 0
          compute_monitors: cpu.virt_driver
          running_deleted_instance_poll_interval: 60
          mkisofs_cmd: /usr/bin/genisoimage
          network_allocate_retries: 2
          force_raw_images: false
          concurrent_disk_operations: 2
          # Set number of block device allocate retries and interval
          # for volume create when VM boots and creates a new volume.
          # The total block allocate retries time is set to 2 hours
          # to satisfy the volume allocation time on slow RPM disks
          # which may take 1 hour and a half per volume when several
          # volumes are created in parallel.
          block_device_allocate_retries_interval: 3
          block_device_allocate_retries: 2400
          disk_allocation_ratio: 1.0
          cpu_allocation_ratio: 16.0
          ram_allocation_ratio: 1.0
          remove_unused_original_minimum_age_seconds: 3600
          enable_new_services: false
          map_new_hosts: false

        libvirt:
          cpu_mode: none
<<<<<<< HEAD
        workarounds:
          enable_numa_live_migration: True
=======
          live_migration_completion_timeout: 180
          live_migration_permit_auto_converge: true
          mem_stats_period_seconds: 0
          rbd_secret_uuid: null
          rbd_user: null
          # Allow up to 1 day for resize conf
          remove_unused_resized_minimum_age_seconds: 86400
        database:
          idle_timeout: 60
          max_overflow: 64
          max_pool_size: 1
        api_database:
          idle_timeout: 60
          max_overflow: 64
          max_pool_size: 1
        cell0_database:
          idle_timeout: 60
          max_overflow: 64
          max_pool_size: 1
        placement:
          os_interface: internal
        neutron:
          default_floating_pool: public
        notifications:
          notification_format: unversioned
        filter_scheduler:
          disk_weight_multiplier: 0.0
          enabled_filters:
            - RetryFilter
            - ComputeFilter
            - AvailabilityZoneFilter
            - AggregateInstanceExtraSpecsFilter
            - ComputeCapabilitiesFilter
            - ImagePropertiesFilter
            - NUMATopologyFilter
            - ServerGroupAffinityFilter
            - ServerGroupAntiAffinityFilter
            - PciPassthroughFilter
            - DiskFilter
          io_ops_weight_multiplier: -5.0
          pci_weight_multiplier: 0.0
          ram_weight_multiplier: 0.0
          soft_affinity_weight_multiplier: 0.0
          soft_anti_affinity_weight_multiplier: 0.0
        scheduler:
          discover_hosts_in_cells_interval: 30
          periodic_task_interval: -1
        upgrade_levels: None
        metrics:
          required: false
    network:
      sshd:
        enabled: true

>>>>>>> cc68010c
  source:
    type: tar
    location: http://172.17.0.1/helm_charts/nova-0.1.0.tgz
    subpath: nova
    reference: master
  dependencies:
    - helm-toolkit
---
schema: armada/Chart/v1
metadata:
  schema: metadata/Document/v1
  name: openstack-nova-api-proxy
data:
  chart_name: nova-api-proxy
  release: openstack-nova-api-proxy
  namespace: openstack
  wait:
    timeout: 1800
    labels:
      release_group: osh-openstack-nova-api-proxy
  test:
    enabled: false
  install:
    no_hooks: false
  upgrade:
    no_hooks: false
    pre:
      delete:
        - type: job
          labels:
            release_group: osh-openstack-nova-api-proxy
        - type: pod
          labels:
            release_group: osh-openstack-nova-api-proxy
            component: test
  source:
    type: tar
    location: http://172.17.0.1/helm_charts/nova-api-proxy-0.1.0.tgz
    subpath: nova-api-proxy
    reference: master
  dependencies:
    - helm-toolkit
---
schema: armada/Chart/v1
metadata:
  schema: metadata/Document/v1
  name: openstack-neutron
data:
  chart_name: neutron
  release: openstack-neutron
  namespace: openstack
  test:
    enabled: false
  install:
    no_hooks: false
  upgrade:
    no_hooks: false
    pre:
      delete:
        - type: job
          labels:
            application: neutron
            component: db-init
        - type: job
          labels:
            application: neutron
            component: db-sync
        - type: job
          labels:
            application: neutron
            component: ks-user
        - type: job
          labels:
            application: neutron
            component: ks-service
        - type: job
          labels:
            application: neutron
            component: ks-endpoints
  values:
    pod:
      replicas:
        server: 2
      affinity:
        anti:
          type:
            default: requiredDuringSchedulingIgnoredDuringExecution
    labels:
      agent:
        dhcp:
          node_selector_key: openstack-control-plane
          node_selector_value: enabled
        l3:
          node_selector_key: openstack-control-plane
          node_selector_value: enabled
        metadata:
          node_selector_key: openstack-control-plane
          node_selector_value: enabled
      job:
        node_selector_key: openstack-control-plane
        node_selector_value: enabled
      lb:
        node_selector_key: linuxbridge
        node_selector_value: enabled
      # ovs is a special case, requiring a special
      # label that can apply to both control hosts
      # and compute hosts, until we get more sophisticated
      # with our daemonset scheduling
      ovs:
        node_selector_key: openvswitch
        node_selector_value: enabled
      server:
        node_selector_key: openstack-control-plane
        node_selector_value: enabled
      test:
        node_selector_key: openstack-control-plane
        node_selector_value: enabled
    network:
      interface:
        tunnel: enp0s3
    conf:
      neutron:
        DEFAULT:
          l3_ha: true
          min_l3_agents_per_router: 2
          max_l3_agents_per_router: 5
          l3_ha_network_type: vxlan
          dhcp_agents_per_network: 2
      plugins:
        ml2_conf:
          ml2_type_flat:
            flat_networks: public
        openvswitch_agent:
          agent:
            tunnel_types: vxlan
          ovs:
            bridge_mappings: public:br-ex
  source:
    type: tar
    location: http://172.17.0.1/helm_charts/neutron-0.1.0.tgz
    subpath: neutron
    reference: master
  dependencies:
    - helm-toolkit
---
schema: armada/Chart/v1
metadata:
  schema: metadata/Document/v1
  name: openstack-heat
data:
  chart_name: heat
  release: openstack-heat
  namespace: openstack
  wait:
    timeout: 1800
    labels:
      release_group: osh-openstack-heat
  test:
    enabled: false
  install:
    no_hooks: false
  upgrade:
    no_hooks: false
    pre:
      delete:
        - type: job
          labels:
            release_group: osh-openstack-heat
        - type: pod
          labels:
            release_group: osh-openstack-heat
            component: test
  values:
    labels:
      api:
        node_selector_key: openstack-control-plane
        node_selector_value: enabled
      cfn:
        node_selector_key: openstack-control-plane
        node_selector_value: enabled
      cloudwatch:
        node_selector_key: openstack-control-plane
        node_selector_value: enabled
      engine:
        node_selector_key: openstack-control-plane
        node_selector_value: enabled
      job:
        node_selector_key: openstack-control-plane
        node_selector_value: enabled
    conf:
      policy:
        stacks:global_index: rule:context_is_admin
        software_configs:global_index: rule:context_is_admin
    pod:
      replicas:
        api: 2
        cfn: 2
        cloudwatch: 2
        engine: 2
      affinity:
        anti:
          type:
            default: requiredDuringSchedulingIgnoredDuringExecution
  source:
    type: tar
    location: http://172.17.0.1/helm_charts/heat-0.1.0.tgz
    subpath: heat
    reference: master
  dependencies:
    - helm-toolkit
---
schema: armada/Chart/v1
metadata:
  schema: metadata/Document/v1
  name: openstack-aodh
data:
  chart_name: aodh
  release: openstack-aodh
  namespace: openstack
  wait:
    timeout: 1800
    labels:
      release_group: osh-openstack-aodh
  test:
    enabled: false
  install:
    no_hooks: false
  upgrade:
    no_hooks: false
    pre:
      delete:
        - type: job
          labels:
            release_group: osh-openstack-aodh
        - type: pod
          labels:
            release_group: osh-openstack-aodh
            component: test
  values:
    pod:
      user:
        aodh:
          uid: 0
    jobs:
      alarms_cleaner:
        # daily at the 35 minute mark
        cron: "35 */24 * * *"
  source:
    type: tar
    location: http://172.17.0.1/helm_charts/aodh-0.1.0.tgz
    subpath: aodh
    reference: master
  dependencies:
    - helm-toolkit
---
schema: armada/Chart/v1
metadata:
  schema: metadata/Document/v1
  name: openstack-gnocchi
data:
  chart_name: gnocchi
  release: openstack-gnocchi
  namespace: openstack
  wait:
    timeout: 1800
    labels:
      release_group: osh-openstack-gnocchi
  test:
    enabled: false
  install:
    no_hooks: false
  upgrade:
    no_hooks: false
    pre:
      delete:
        - type: job
          labels:
            release_group: osh-openstack-gnocchi
        - type: pod
          labels:
            release_group: osh-openstack-gnocchi
            component: test
  values:
    conf:
      apache: |
        Listen 0.0.0.0:{{ tuple "metric" "internal" "api" . | include "helm-toolkit.endpoints.endpoint_port_lookup" }}

        SetEnvIf X-Forwarded-For "^.*\..*\..*\..*" forwarded
        CustomLog /dev/stdout combined env=!forwarded
        CustomLog /dev/stdout proxy env=forwarded

        <VirtualHost *:{{ tuple "metric" "internal" "api" . | include "helm-toolkit.endpoints.endpoint_port_lookup" }}>
            WSGIDaemonProcess gnocchi processes=1 threads=2 user=gnocchi group=gnocchi display-name=%{GROUP}
            WSGIProcessGroup gnocchi
            WSGIScriptAlias / "/var/lib/openstack/bin/gnocchi-api"
            WSGIApplicationGroup %{GLOBAL}

            ErrorLog /dev/stdout
            SetEnvIf X-Forwarded-For "^.*\..*\..*\..*" forwarded
            CustomLog /dev/stdout combined env=!forwarded
            CustomLog /dev/stdout proxy env=forwarded

            <Directory "/var/lib/openstack/bin">
                  Require all granted
            </Directory>
        </VirtualHost>
      paste:
        composite:gnocchi+basic:
          use: egg:Paste#urlmap
          /: gnocchiversions_pipeline
          /v1: gnocchiv1+noauth
          /healthcheck: healthcheck
        composite:gnocchi+keystone:
          use: egg:Paste#urlmap
          /: gnocchiversions_pipeline
          /v1: gnocchiv1+keystone
          /healthcheck: healthcheck
        composite:gnocchi+remoteuser:
          use: egg:Paste#urlmap
          /: gnocchiversions_pipeline
          /v1: gnocchiv1+noauth
          /healthcheck: healthcheck
        pipeline:gnocchiv1+noauth:
          pipeline: gnocchiv1
        pipeline:gnocchiv1+keystone:
          pipeline: keystone_authtoken gnocchiv1
        pipeline:gnocchiversions_pipeline:
          pipeline: gnocchiversions
        app:gnocchiversions:
          paste.app_factory: gnocchi.rest.app:app_factory
          root: gnocchi.rest.api.VersionsController
        app:gnocchiv1:
          paste.app_factory: gnocchi.rest.app:app_factory
          root: gnocchi.rest.api.V1Controller
        filter:keystone_authtoken:
          use: egg:keystonemiddleware#auth_token
          oslo_config_project: gnocchi
        app:healthcheck:
          use: egg:oslo.middleware#healthcheck
          oslo_config_project: gnocchi
  source:
    type: tar
    location: http://172.17.0.1/helm_charts/gnocchi-0.1.0.tgz
    subpath: gnocchi
    reference: master
  dependencies:
    - helm-toolkit
---
schema: armada/Chart/v1
metadata:
  schema: metadata/Document/v1
  name: openstack-panko
data:
  chart_name: panko
  release: openstack-panko
  namespace: openstack
  wait:
    timeout: 1800
    labels:
      release_group: osh-openstack-panko
  test:
    enabled: false
  install:
    no_hooks: false
  upgrade:
    no_hooks: false
    pre:
      delete:
        - type: job
          labels:
            release_group: osh-openstack-panko
        - type: pod
          labels:
            release_group: osh-openstack-panko
            component: test
  values:
    pod:
      user:
        panko:
          uid: 0
    jobs:
      events_cleaner:
        # hourly at the 10 minute mark
        cron: "10 * * * *"
  source:
    type: tar
    location: http://172.17.0.1/helm_charts/panko-0.1.0.tgz
    subpath: panko
    reference: master
  dependencies:
    - helm-toolkit
---
schema: armada/Chart/v1
metadata:
  schema: metadata/Document/v1
  name: openstack-ceilometer
data:
  chart_name: ceilometer
  release: openstack-ceilometer
  namespace: openstack
  wait:
    timeout: 1800
    labels:
      release_group: osh-openstack-ceilometer
  test:
    enabled: false
  install:
    no_hooks: false
  upgrade:
    no_hooks: false
    pre:
      delete:
        - type: job
          labels:
            release_group: osh-openstack-ceilometer
        - type: pod
          labels:
            release_group: osh-openstack-ceilometer
            component: test
  values:
    dependencies:
      static:
        central:
          jobs:
            - ceilometer-db-sync
            - ceilometer-rabbit-init
          services: null
        compute:
          jobs:
            - ceilometer-db-sync
            - ceilometer-rabbit-init
          services: null
        ipmi:
          jobs:
            - ceilometer-db-sync
            - ceilometer-rabbit-init
          services: null
        notification:
          jobs:
            - ceilometer-db-sync
            - ceilometer-rabbit-init
          services:
            - endpoint: internal
              service: event
        db_sync:
          jobs:
            - ceilometer-ks-user
            - ceilometer-ks-service
          services:
            - endpoint: internal
              service: identity
            - endpoint: internal
              service: metric
    manifests:
      deployment_api: false
      deployment_collector: false
      service_api: false
      job_db_init: false
      job_db_init_mongodb: false
      job_ks_endpoints: false
      secret_db: false
      secret_mongodb: false
    endpoints:
      oslo_cache:
        hosts:
          default: memcached
      event:
        name: panko
        hosts:
          default: panko-api
          public: panko
        host_fqdn_override:
          default: null
        path:
          default: null
        scheme:
          default: 'http'
        port:
          api:
            default: 8977
            public: 80
    conf:
      ceilometer:
        cache:
          expiration_time: 86400
        compute:
          resource_update_interval: 60
          instance_discovery_method: workload_partitioning
        oslo_messaging_notifications:
          topics:
            - notifications
      pipeline:
        sources:
          - name: meter_source
            meters:
              - "*"
            sinks:
              - meter_sink
        sinks:
          - name: meter_sink
            publishers:
              - gnocchi://
      event_pipeline:
        sources:
          - name: event_source
            events:
              - "*"
            sinks:
              - event_sink
        sinks:
          - name: event_sink
            publishers:
              - panko://
              - gnocchi://
      polling:
        sources:
          - name: instance_cpu_pollster
            interval: 30
            meters:
              - cpu
          - name: instance_disk_pollster
            interval: 600
            meters:
              - disk.capacity
              - disk.allocation
              - disk.usage
              - disk.device.read.requests
              - disk.device.write.requests
              - disk.device.read.bytes
              - disk.device.write.bytes
              - disk.device.capacity
              - disk.device.allocation
              - disk.device.usage
          - name: ipmi_pollster
            interval: 600
            meters:
              - hardware.ipmi.node.power
              - hardware.ipmi.node.temperature
              - hardware.ipmi.node.outlet_temperature
              - hardware.ipmi.node.airflow
              - hardware.ipmi.node.cups
              - hardware.ipmi.node.cpu_util
              - hardware.ipmi.node.mem_util
              - hardware.ipmi.node.io_util
              - hardware.ipmi.temperature
              - hardware.ipmi.voltage
              - hardware.ipmi.current
              - hardware.ipmi.fan
          - name: ceph_pollster
            interval: 600
            meters:
              - radosgw.objects
              - radosgw.objects.size
              - radosgw.objects.containers
              - radosgw.api.request
              - radosgw.containers.objects
              - radosgw.containers.objects.size
          - name: image_pollster
            interval: 600
            meters:
              - image.size
          - name: volume_pollster
            interval: 600
            meters:
              - volume.size
              - volume.snapshot.size
              - volume.backup.size
      gnocchi_resources:
        archive_policy_default: ceilometer-low
        archive_policies:
          - name: ceilometer-low
            aggregation_methods:
              - mean
            back_window: 0
            definition:
              - granularity: 5 minutes
                timespan: 7 days
          - name: ceilometer-low-rate
            aggregation_methods:
              - mean
              - rate:mean
            back_window: 0
            definition:
              - granularity: 5 minutes
                timespan: 7 days
        resources:
          - resource_type: identity
            metrics:
              identity.authenticate.success:
              identity.authenticate.pending:
              identity.authenticate.failure:
              identity.user.created:
              identity.user.deleted:
              identity.user.updated:
              identity.group.created:
              identity.group.deleted:
              identity.group.updated:
              identity.role.created:
              identity.role.deleted:
              identity.role.updated:
              identity.project.created:
              identity.project.deleted:
              identity.project.updated:
              identity.trust.created:
              identity.trust.deleted:
              identity.role_assignment.created:
              identity.role_assignment.deleted:
          - resource_type: ceph_account
            metrics:
              radosgw.objects:
              radosgw.objects.size:
              radosgw.objects.containers:
              radosgw.api.request:
              radosgw.containers.objects:
              radosgw.containers.objects.size:
          - resource_type: instance
            metrics:
              memory:
              memory.usage:
              memory.resident:
              memory.swap.in:
              memory.swap.out:
              memory.bandwidth.total:
              memory.bandwidth.local:
              vcpus:
                archive_policy_name: ceilometer-low-rate
              cpu:
                archive_policy_name: ceilometer-low-rate
              cpu_l3_cache:
              disk.root.size:
              disk.ephemeral.size:
              disk.latency:
              disk.iops:
              disk.capacity:
              disk.allocation:
              disk.usage:
              compute.instance.booting.time:
              perf.cpu.cycles:
              perf.instructions:
              perf.cache.references:
              perf.cache.misses:
            attributes:
              host: resource_metadata.(instance_host|host)
              image_ref: resource_metadata.image_ref
              launched_at: resource_metadata.launched_at
              created_at: resource_metadata.created_at
              deleted_at: resource_metadata.deleted_at
              display_name: resource_metadata.display_name
              flavor_id: resource_metadata.(instance_flavor_id|(flavor.id)|flavor_id)
              flavor_name: resource_metadata.(instance_type|(flavor.name)|flavor_name)
              server_group: resource_metadata.user_metadata.server_group
            event_delete: compute.instance.delete.start
            event_attributes:
              id: instance_id
            event_associated_resources:
              instance_network_interface: '{"=": {"instance_id": "%s"}}'
              instance_disk: '{"=": {"instance_id": "%s"}}'
          - resource_type: instance_network_interface
            metrics:
              network.outgoing.packets:
                archive_policy_name: ceilometer-low-rate
              network.incoming.packets:
                archive_policy_name: ceilometer-low-rate
              network.outgoing.packets.drop:
                archive_policy_name: ceilometer-low-rate
              network.incoming.packets.drop:
                archive_policy_name: ceilometer-low-rate
              network.outgoing.packets.error:
                archive_policy_name: ceilometer-low-rate
              network.incoming.packets.error:
                archive_policy_name: ceilometer-low-rate
              network.outgoing.bytes:
                archive_policy_name: ceilometer-low-rate
              network.incoming.bytes:
                archive_policy_name: ceilometer-low-rate
            attributes:
              name: resource_metadata.vnic_name
              instance_id: resource_metadata.instance_id
          - resource_type: instance_disk
            metrics:
              disk.device.read.requests:
                archive_policy_name: ceilometer-low-rate
              disk.device.write.requests:
                archive_policy_name: ceilometer-low-rate
              disk.device.read.bytes:
                archive_policy_name: ceilometer-low-rate
              disk.device.write.bytes:
                archive_policy_name: ceilometer-low-rate
              disk.device.latency:
              disk.device.read.latency:
              disk.device.write.latency:
              disk.device.iops:
              disk.device.capacity:
              disk.device.allocation:
              disk.device.usage:
            attributes:
              name: resource_metadata.disk_name
              instance_id: resource_metadata.instance_id
          - resource_type: image
            metrics:
              image.size:
              image.download:
              image.serve:
            attributes:
              name: resource_metadata.name
              container_format: resource_metadata.container_format
              disk_format: resource_metadata.disk_format
            event_delete: image.delete
            event_attributes:
              id: resource_id
          - resource_type: ipmi
            metrics:
              hardware.ipmi.node.power:
              hardware.ipmi.node.temperature:
              hardware.ipmi.node.inlet_temperature:
              hardware.ipmi.node.outlet_temperature:
              hardware.ipmi.node.fan:
              hardware.ipmi.node.current:
              hardware.ipmi.node.voltage:
              hardware.ipmi.node.airflow:
              hardware.ipmi.node.cups:
              hardware.ipmi.node.cpu_util:
              hardware.ipmi.node.mem_util:
              hardware.ipmi.node.io_util:
          - resource_type: ipmi_sensor
            metrics:
              hardware.ipmi.fan:
              hardware.ipmi.temperature:
              hardware.ipmi.current:
              hardware.ipmi.voltage:
            attributes:
              node: resource_metadata.node
          - resource_type: network
            metrics:
              bandwidth:
              ip.floating:
            event_delete: floatingip.delete.end
            event_attributes:
              id: resource_id
          - resource_type: stack
            metrics:
              stack.create:
              stack.update:
              stack.delete:
              stack.resume:
              stack.suspend:
          - resource_type: swift_account
            metrics:
              storage.objects.incoming.bytes:
              storage.objects.outgoing.bytes:
              storage.objects.size:
              storage.objects:
              storage.objects.containers:
              storage.containers.objects:
              storage.containers.objects.size:
          - resource_type: volume
            metrics:
              volume:
              volume.size:
              snapshot.size:
              volume.snapshot.size:
              volume.backup.size:
            attributes:
              display_name: resource_metadata.(display_name|name)
              volume_type: resource_metadata.volume_type
              image_id: resource_metadata.image_id
              instance_id: resource_metadata.instance_id
            event_delete: volume.delete.start
            event_attributes:
              id: resource_id
          - resource_type: volume_provider
            metrics:
              volume.provider.capacity.total:
              volume.provider.capacity.free:
              volume.provider.capacity.allocated:
              volume.provider.capacity.provisioned:
              volume.provider.capacity.virtual_free:
          - resource_type: volume_provider_pool
            metrics:
              volume.provider.pool.capacity.total:
              volume.provider.pool.capacity.free:
              volume.provider.pool.capacity.allocated:
              volume.provider.pool.capacity.provisioned:
              volume.provider.pool.capacity.virtual_free:
            attributes:
              provider: resource_metadata.provider
          - resource_type: host
            metrics:
              hardware.cpu.load.1min:
              hardware.cpu.load.5min:
              hardware.cpu.load.15min:
              hardware.cpu.util:
              hardware.memory.total:
              hardware.memory.used:
              hardware.memory.swap.total:
              hardware.memory.swap.avail:
              hardware.memory.buffer:
              hardware.memory.cached:
              hardware.network.ip.outgoing.datagrams:
              hardware.network.ip.incoming.datagrams:
              hardware.system_stats.cpu.idle:
              hardware.system_stats.io.outgoing.blocks:
              hardware.system_stats.io.incoming.blocks:
            attributes:
              host_name: resource_metadata.resource_url
          - resource_type: host_disk
            metrics:
              hardware.disk.size.total:
              hardware.disk.size.used:
              hardware.disk.read.bytes:
              hardware.disk.write.bytes:
              hardware.disk.read.requests:
              hardware.disk.write.requests:
            attributes:
              host_name: resource_metadata.resource_url
              device_name: resource_metadata.device
          - resource_type: host_network_interface
            metrics:
              hardware.network.incoming.bytes:
              hardware.network.outgoing.bytes:
              hardware.network.outgoing.errors:
            attributes:
              host_name: resource_metadata.resource_url
              device_name: resource_metadata.name
          - resource_type: nova_compute
            metrics:
              compute.node.cpu.frequency:
              compute.node.cpu.idle.percent:
              compute.node.cpu.idle.time:
              compute.node.cpu.iowait.percent:
              compute.node.cpu.iowait.time:
              compute.node.cpu.kernel.percent:
              compute.node.cpu.kernel.time:
              compute.node.cpu.percent:
              compute.node.cpu.user.percent:
              compute.node.cpu.user.time:
            attributes:
              host_name: resource_metadata.host
          - resource_type: manila_share
            metrics:
              manila.share.size:
            attributes:
              name: resource_metadata.name
              host: resource_metadata.host
              status: resource_metadata.status
              availability_zone: resource_metadata.availability_zone
              protocol: resource_metadata.protocol
          - resource_type: switch
            metrics:
              switch:
              switch.ports:
            attributes:
              controller: resource_metadata.controller
          - resource_type: switch_port
            metrics:
              switch.port:
              switch.port.uptime:
              switch.port.receive.packets:
              switch.port.transmit.packets:
              switch.port.receive.bytes:
              switch.port.transmit.bytes:
              switch.port.receive.drops:
              switch.port.transmit.drops:
              switch.port.receive.errors:
              switch.port.transmit.errors:
              switch.port.receive.frame_error:
              switch.port.receive.overrun_error:
              switch.port.receive.crc_error:
              switch.port.collision.count:
            attributes:
              switch: resource_metadata.switch
              port_number_on_switch: resource_metadata.port_number_on_switch
              neutron_port_id: resource_metadata.neutron_port_id
              controller: resource_metadata.controller
          - resource_type: port
            metrics:
              port:
              port.uptime:
              port.receive.packets:
              port.transmit.packets:
              port.receive.bytes:
              port.transmit.bytes:
              port.receive.drops:
              port.receive.errors:
            attributes:
              controller: resource_metadata.controller
          - resource_type: switch_table
            metrics:
              switch.table.active.entries:
            attributes:
              controller: resource_metadata.controller
              switch: resource_metadata.switch
  source:
    type: tar
    location: http://172.17.0.1/helm_charts/ceilometer-0.1.0.tgz
    subpath: ceilometer
    reference: master
  dependencies:
    - helm-toolkit
---
schema: armada/Chart/v1
metadata:
  schema: metadata/Document/v1
  name: openstack-horizon
data:
  chart_name: horizon
  release: openstack-horizon
  namespace: openstack
  wait:
    timeout: 1800
    labels:
      release_group: osh-openstack-horizon
  install:
    no_hooks: false
  upgrade:
    no_hooks: false
    pre:
      delete:
        - type: job
          labels:
            release_group: osh-openstack-horizon
  values:
    conf:
      horizon:
        local_settings:
          template: |
            import os

            from django.utils.translation import ugettext_lazy as _

            from openstack_dashboard import exceptions

            DEBUG = {{ .Values.conf.horizon.local_settings.config.debug }}
            TEMPLATE_DEBUG = DEBUG

            COMPRESS_OFFLINE = True
            COMPRESS_CSS_HASHING_METHOD = "hash"

            # WEBROOT is the location relative to Webserver root
            # should end with a slash.
            WEBROOT = '/'
            # LOGIN_URL = WEBROOT + 'auth/login/'
            # LOGOUT_URL = WEBROOT + 'auth/logout/'
            #
            # LOGIN_REDIRECT_URL can be used as an alternative for
            # HORIZON_CONFIG.user_home, if user_home is not set.
            # Do not set it to '/home/', as this will cause circular redirect loop
            # LOGIN_REDIRECT_URL = WEBROOT

            # Required for Django 1.5.
            # If horizon is running in production (DEBUG is False), set this
            # with the list of host/domain names that the application can serve.
            # For more information see:
            # https://docs.djangoproject.com/en/dev/ref/settings/#allowed-hosts
            ALLOWED_HOSTS = ['*']

            # Set SSL proxy settings:
            # For Django 1.4+ pass this header from the proxy after terminating the SSL,
            # and don't forget to strip it from the client's request.
            # For more information see:
            # https://docs.djangoproject.com/en/1.4/ref/settings/#secure-proxy-ssl-header
            #SECURE_PROXY_SSL_HEADER = ('HTTP_X_FORWARDED_PROTOCOL', 'https')
            # https://docs.djangoproject.com/en/1.5/ref/settings/#secure-proxy-ssl-header
            #SECURE_PROXY_SSL_HEADER = ('HTTP_X_FORWARDED_PROTO', 'https')

            # If Horizon is being served through SSL, then uncomment the following two
            # settings to better secure the cookies from security exploits
            #CSRF_COOKIE_SECURE = True
            #SESSION_COOKIE_SECURE = True

            # Overrides for OpenStack API versions. Use this setting to force the
            # OpenStack dashboard to use a specific API version for a given service API.
            # Versions specified here should be integers or floats, not strings.
            # NOTE: The version should be formatted as it appears in the URL for the
            # service API. For example, The identity service APIs have inconsistent
            # use of the decimal point, so valid options would be 2.0 or 3.
            #OPENSTACK_API_VERSIONS = {
            #    "data-processing": 1.1,
            #    "identity": 3,
            #    "volume": 2,
            #}

            OPENSTACK_API_VERSIONS = {
                "identity": 3,
            }

            # Set this to True if running on multi-domain model. When this is enabled, it
            # will require user to enter the Domain name in addition to username for login.
            OPENSTACK_KEYSTONE_MULTIDOMAIN_SUPPORT = {{ .Values.conf.horizon.local_settings.config.keystone_multidomain_support }}

            # Overrides the default domain used when running on single-domain model
            # with Keystone V3. All entities will be created in the default domain.
            OPENSTACK_KEYSTONE_DEFAULT_DOMAIN = '{{ .Values.conf.horizon.local_settings.config.keystone_default_domain }}'

            # Set Console type:
            # valid options are "AUTO"(default), "VNC", "SPICE", "RDP", "SERIAL" or None
            # Set to None explicitly if you want to deactivate the console.
            #CONSOLE_TYPE = "AUTO"

            # Default OpenStack Dashboard configuration.
            HORIZON_CONFIG = {
                'user_home': 'openstack_dashboard.views.get_user_home',
                'ajax_queue_limit': 10,
                'auto_fade_alerts': {
                    'delay': 3000,
                    'fade_duration': 1500,
                    'types': ['alert-success', 'alert-info']
                },
                'help_url': "http://docs.openstack.org",
                'exceptions': {'recoverable': exceptions.RECOVERABLE,
                               'not_found': exceptions.NOT_FOUND,
                               'unauthorized': exceptions.UNAUTHORIZED},
                'modal_backdrop': 'static',
                'angular_modules': [],
                'js_files': [],
                'js_spec_files': [],
            }

            # Specify a regular expression to validate user passwords.
            #HORIZON_CONFIG["password_validator"] = {
            #    "regex": '.*',
            #    "help_text": _("Your password does not meet the requirements."),
            #}

            # Disable simplified floating IP address management for deployments with
            # multiple floating IP pools or complex network requirements.
            #HORIZON_CONFIG["simple_ip_management"] = False

            # Turn off browser autocompletion for forms including the login form and
            # the database creation workflow if so desired.
            #HORIZON_CONFIG["password_autocomplete"] = "off"

            # Setting this to True will disable the reveal button for password fields,
            # including on the login form.
            #HORIZON_CONFIG["disable_password_reveal"] = False

            LOCAL_PATH = '/tmp'

            # Set custom secret key:
            # You can either set it to a specific value or you can let horizon generate a
            # default secret key that is unique on this machine, e.i. regardless of the
            # amount of Python WSGI workers (if used behind Apache+mod_wsgi): However,
            # there may be situations where you would want to set this explicitly, e.g.
            # when multiple dashboard instances are distributed on different machines
            # (usually behind a load-balancer). Either you have to make sure that a session
            # gets all requests routed to the same dashboard instance or you set the same
            # SECRET_KEY for all of them.
            SECRET_KEY='{{ .Values.conf.horizon.local_settings.config.horizon_secret_key }}'

            CACHES = {
                'default': {
                    'BACKEND': 'django.core.cache.backends.memcached.MemcachedCache',
                    'LOCATION': '{{ tuple "oslo_cache" "internal" "memcache" . | include "helm-toolkit.endpoints.host_and_port_endpoint_uri_lookup" }}',
                }
            }
            DATABASES = {
                'default': {
                    # Database configuration here
                    'ENGINE': 'django.db.backends.mysql',
                    'NAME': '{{ .Values.endpoints.oslo_db.path | base }}',
                    'USER': '{{ .Values.endpoints.oslo_db.auth.horizon.username }}',
                    'PASSWORD': '{{ .Values.endpoints.oslo_db.auth.horizon.password }}',
                    'HOST': '{{ tuple "oslo_db" "internal" . | include "helm-toolkit.endpoints.hostname_fqdn_endpoint_lookup" }}',
                    'default-character-set': 'utf8',
                    'PORT': '{{ tuple "oslo_db" "internal" "mysql" . | include "helm-toolkit.endpoints.endpoint_port_lookup" }}'
                }
            }
            SESSION_ENGINE = 'django.contrib.sessions.backends.cached_db'

            # Send email to the console by default
            EMAIL_BACKEND = 'django.core.mail.backends.console.EmailBackend'
            # Or send them to /dev/null
            #EMAIL_BACKEND = 'django.core.mail.backends.dummy.EmailBackend'

            # Configure these for your outgoing email host
            #EMAIL_HOST = 'smtp.my-company.com'
            #EMAIL_PORT = 25\\
            #EMAIL_HOST_USER = 'djangomail'
            #EMAIL_HOST_PASSWORD = 'top-secret!'

            # For multiple regions uncomment this configuration, and add (endpoint, title).
            #AVAILABLE_REGIONS = [
            #    ('http://cluster1.example.com:5000/v2.0', 'cluster1'),
            #    ('http://cluster2.example.com:5000/v2.0', 'cluster2'),
            #]

            OPENSTACK_KEYSTONE_URL = "{{ tuple "identity" "internal" "api" . | include "helm-toolkit.endpoints.keystone_endpoint_uri_lookup" }}"
            OPENSTACK_KEYSTONE_DEFAULT_ROLE = "member"

            {{- if .Values.conf.horizon.local_settings.config.auth.sso.enabled }}
            # Enables keystone web single-sign-on if set to True.
            WEBSSO_ENABLED = True

            # Determines which authentication choice to show as default.
            WEBSSO_INITIAL_CHOICE = "{{ .Values.conf.horizon.local_settings.config.auth.sso.initial_choice }}"

            # The list of authentication mechanisms
            # which include keystone federation protocols.
            # Current supported protocol IDs are 'saml2' and 'oidc'
            # which represent SAML 2.0, OpenID Connect respectively.
            # Do not remove the mandatory credentials mechanism.
            WEBSSO_CHOICES = (
                ("credentials", _("Keystone Credentials")),
              {{- range $i, $sso := .Values.conf.horizon.local_settings.config.auth.idp_mapping }}
                ({{ $sso.name | quote }}, {{ $sso.label | quote }}),
              {{- end }}
            )

            WEBSSO_IDP_MAPPING = {
              {{- range $i, $sso := .Values.conf.horizon.local_settings.config.auth.idp_mapping }}
                {{ $sso.name | quote}}: ({{ $sso.idp | quote }}, {{ $sso.protocol | quote }}),
              {{- end }}
            }

            {{- end }}

            # Disable SSL certificate checks (useful for self-signed certificates):
            #OPENSTACK_SSL_NO_VERIFY = True

            # The CA certificate to use to verify SSL connections
            #OPENSTACK_SSL_CACERT = '/path/to/cacert.pem'

            # The OPENSTACK_KEYSTONE_BACKEND settings can be used to identify the
            # capabilities of the auth backend for Keystone.
            # If Keystone has been configured to use LDAP as the auth backend then set
            # can_edit_user to False and name to 'ldap'.
            #
            # TODO(tres): Remove these once Keystone has an API to identify auth backend.
            OPENSTACK_KEYSTONE_BACKEND = {
                'name': 'native',
                'can_edit_user': True,
                'can_edit_group': True,
                'can_edit_project': True,
                'can_edit_domain': True,
                'can_edit_role': True,
            }

            # Setting this to True, will add a new "Retrieve Password" action on instance,
            # allowing Admin session password retrieval/decryption.
            #OPENSTACK_ENABLE_PASSWORD_RETRIEVE = False

            # The Launch Instance user experience has been significantly enhanced.
            # You can choose whether to enable the new launch instance experience,
            # the legacy experience, or both. The legacy experience will be removed
            # in a future release, but is available as a temporary backup setting to ensure
            # compatibility with existing deployments. Further development will not be
            # done on the legacy experience. Please report any problems with the new
            # experience via the Launchpad tracking system.
            #
            # Toggle LAUNCH_INSTANCE_LEGACY_ENABLED and LAUNCH_INSTANCE_NG_ENABLED to
            # determine the experience to enable.  Set them both to true to enable
            # both.
            #LAUNCH_INSTANCE_LEGACY_ENABLED = True
            #LAUNCH_INSTANCE_NG_ENABLED = False

            # The Xen Hypervisor has the ability to set the mount point for volumes
            # attached to instances (other Hypervisors currently do not). Setting
            # can_set_mount_point to True will add the option to set the mount point
            # from the UI.
            OPENSTACK_HYPERVISOR_FEATURES = {
                'can_set_mount_point': False,
                'can_set_password': False,
            }

            # The OPENSTACK_CINDER_FEATURES settings can be used to enable optional
            # services provided by cinder that is not exposed by its extension API.
            OPENSTACK_CINDER_FEATURES = {
                'enable_backup': {{ .Values.conf.horizon.local_settings.config.openstack_cinder_features.enable_backup }},
            }

            # The OPENSTACK_NEUTRON_NETWORK settings can be used to enable optional
            # services provided by neutron. Options currently available are load
            # balancer service, security groups, quotas, VPN service.
            OPENSTACK_NEUTRON_NETWORK = {
                'enable_router': {{ .Values.conf.horizon.local_settings.config.openstack_neutron_network.enable_router }},
                'enable_quotas': {{ .Values.conf.horizon.local_settings.config.openstack_neutron_network.enable_quotas }},
                'enable_ipv6': {{ .Values.conf.horizon.local_settings.config.openstack_neutron_network.enable_ipv6 }},
                'enable_distributed_router': {{ .Values.conf.horizon.local_settings.config.openstack_neutron_network.enable_distributed_router }},
                'enable_ha_router': {{ .Values.conf.horizon.local_settings.config.openstack_neutron_network.enable_ha_router }},
                'enable_lb': {{ .Values.conf.horizon.local_settings.config.openstack_neutron_network.enable_lb }},
                'enable_firewall': {{ .Values.conf.horizon.local_settings.config.openstack_neutron_network.enable_firewall }},
                'enable_vpn': {{ .Values.conf.horizon.local_settings.config.openstack_neutron_network.enable_vpn }},
                'enable_fip_topology_check': {{ .Values.conf.horizon.local_settings.config.openstack_neutron_network.enable_fip_topology_check }},

                # The profile_support option is used to detect if an external router can be
                # configured via the dashboard. When using specific plugins the
                # profile_support can be turned on if needed.
                'profile_support': None,
                #'profile_support': 'cisco',

                # Set which provider network types are supported. Only the network types
                # in this list will be available to choose from when creating a network.
                # Network types include local, flat, vlan, gre, and vxlan.
                'supported_provider_types': ['*'],

                # Set which VNIC types are supported for port binding. Only the VNIC
                # types in this list will be available to choose from when creating a
                # port.
                # VNIC types include 'normal', 'macvtap' and 'direct'.
                'supported_vnic_types': ['*']
            }

            # The OPENSTACK_IMAGE_BACKEND settings can be used to customize features
            # in the OpenStack Dashboard related to the Image service, such as the list
            # of supported image formats.
            #OPENSTACK_IMAGE_BACKEND = {
            #    'image_formats': [
            #        ('', _('Select format')),
            #        ('aki', _('AKI - Amazon Kernel Image')),
            #        ('ami', _('AMI - Amazon Machine Image')),
            #        ('ari', _('ARI - Amazon Ramdisk Image')),
            #        ('docker', _('Docker')),
            #        ('iso', _('ISO - Optical Disk Image')),
            #        ('ova', _('OVA - Open Virtual Appliance')),
            #        ('qcow2', _('QCOW2 - QEMU Emulator')),
            #        ('raw', _('Raw')),
            #        ('vdi', _('VDI - Virtual Disk Image')),
            #        ('vhd', ('VHD - Virtual Hard Disk')),
            #        ('vmdk', _('VMDK - Virtual Machine Disk')),
            #    ]
            #}

            # The IMAGE_CUSTOM_PROPERTY_TITLES settings is used to customize the titles for
            # image custom property attributes that appear on image detail pages.
            IMAGE_CUSTOM_PROPERTY_TITLES = {
                "architecture": _("Architecture"),
                "kernel_id": _("Kernel ID"),
                "ramdisk_id": _("Ramdisk ID"),
                "image_state": _("Euca2ools state"),
                "project_id": _("Project ID"),
                "image_type": _("Image Type"),
            }

            # The IMAGE_RESERVED_CUSTOM_PROPERTIES setting is used to specify which image
            # custom properties should not be displayed in the Image Custom Properties
            # table.
            IMAGE_RESERVED_CUSTOM_PROPERTIES = []

            # OPENSTACK_ENDPOINT_TYPE specifies the endpoint type to use for the endpoints
            # in the Keystone service catalog. Use this setting when Horizon is running
            # external to the OpenStack environment. The default is 'publicURL'.
            OPENSTACK_ENDPOINT_TYPE = "internalURL"

            # SECONDARY_ENDPOINT_TYPE specifies the fallback endpoint type to use in the
            # case that OPENSTACK_ENDPOINT_TYPE is not present in the endpoints
            # in the Keystone service catalog. Use this setting when Horizon is running
            # external to the OpenStack environment. The default is None.  This
            # value should differ from OPENSTACK_ENDPOINT_TYPE if used.
            SECONDARY_ENDPOINT_TYPE = "publicURL"

            # The number of objects (Swift containers/objects or images) to display
            # on a single page before providing a paging element (a "more" link)
            # to paginate results.
            API_RESULT_LIMIT = 1000
            API_RESULT_PAGE_SIZE = 20

            # The size of chunk in bytes for downloading objects from Swift
            SWIFT_FILE_TRANSFER_CHUNK_SIZE = 512 * 1024

            # Specify a maximum number of items to display in a dropdown.
            DROPDOWN_MAX_ITEMS = 30

            # The timezone of the server. This should correspond with the timezone
            # of your entire OpenStack installation, and hopefully be in UTC.
            TIME_ZONE = "UTC"

            # When launching an instance, the menu of available flavors is
            # sorted by RAM usage, ascending. If you would like a different sort order,
            # you can provide another flavor attribute as sorting key. Alternatively, you
            # can provide a custom callback method to use for sorting. You can also provide
            # a flag for reverse sort. For more info, see
            # http://docs.python.org/2/library/functions.html#sorted
            #CREATE_INSTANCE_FLAVOR_SORT = {
            #    'key': 'name',
            #     # or
            #    'key': my_awesome_callback_method,
            #    'reverse': False,
            #}

            # Set this to True to display an 'Admin Password' field on the Change Password
            # form to verify that it is indeed the admin logged-in who wants to change
            # the password.
            # ENFORCE_PASSWORD_CHECK = False

            # Modules that provide /auth routes that can be used to handle different types
            # of user authentication. Add auth plugins that require extra route handling to
            # this list.
            #AUTHENTICATION_URLS = [
            #    'openstack_auth.urls',
            #]

            # The Horizon Policy Enforcement engine uses these values to load per service
            # policy rule files. The content of these files should match the files the
            # OpenStack services are using to determine role based access control in the
            # target installation.

            # Path to directory containing policy.json files
            POLICY_FILES_PATH = '/etc/openstack-dashboard'
            # Map of local copy of service policy files
            #POLICY_FILES = {
            #    'identity': 'keystone_policy.json',
            #    'compute': 'nova_policy.json',
            #    'volume': 'cinder_policy.json',
            #    'image': 'glance_policy.json',
            #    'orchestration': 'heat_policy.json',
            #    'network': 'neutron_policy.json',
            #    'telemetry': 'ceilometer_policy.json',
            #}

            # Trove user and database extension support. By default support for
            # creating users and databases on database instances is turned on.
            # To disable these extensions set the permission here to something
            # unusable such as ["!"].
            # TROVE_ADD_USER_PERMS = []
            # TROVE_ADD_DATABASE_PERMS = []

            # Change this patch to the appropriate static directory containing
            # two files: _variables.scss and _styles.scss
            #CUSTOM_THEME_PATH = 'static/themes/default'

            LOGGING = {
                'version': 1,
                # When set to True this will disable all logging except
                # for loggers specified in this configuration dictionary. Note that
                # if nothing is specified here and disable_existing_loggers is True,
                # django.db.backends will still log unless it is disabled explicitly.
                'disable_existing_loggers': False,
                'handlers': {
                    'null': {
                        'level': 'DEBUG',
                        'class': 'logging.NullHandler',
                    },
                    'console': {
                        # Set the level to "DEBUG" for verbose output logging.
                        'level': 'INFO',
                        'class': 'logging.StreamHandler',
                    },
                },
                'loggers': {
                    # Logging from django.db.backends is VERY verbose, send to null
                    # by default.
                    'django.db.backends': {
                        'handlers': ['null'],
                        'propagate': False,
                    },
                    'requests': {
                        'handlers': ['null'],
                        'propagate': False,
                    },
                    'horizon': {
                        'handlers': ['console'],
                        'level': 'DEBUG',
                        'propagate': False,
                    },
                    'openstack_dashboard': {
                        'handlers': ['console'],
                        'level': 'DEBUG',
                        'propagate': False,
                    },
                    'novaclient': {
                        'handlers': ['console'],
                        'level': 'DEBUG',
                        'propagate': False,
                    },
                    'cinderclient': {
                        'handlers': ['console'],
                        'level': 'DEBUG',
                        'propagate': False,
                    },
                    'glanceclient': {
                        'handlers': ['console'],
                        'level': 'DEBUG',
                        'propagate': False,
                    },
                    'glanceclient': {
                        'handlers': ['console'],
                        'level': 'DEBUG',
                        'propagate': False,
                    },
                    'neutronclient': {
                        'handlers': ['console'],
                        'level': 'DEBUG',
                        'propagate': False,
                    },
                    'heatclient': {
                        'handlers': ['console'],
                        'level': 'DEBUG',
                        'propagate': False,
                    },
                    'ceilometerclient': {
                        'handlers': ['console'],
                        'level': 'DEBUG',
                        'propagate': False,
                    },
                    'troveclient': {
                        'handlers': ['console'],
                        'level': 'DEBUG',
                        'propagate': False,
                    },
                    'swiftclient': {
                        'handlers': ['console'],
                        'level': 'DEBUG',
                        'propagate': False,
                    },
                    'openstack_auth': {
                        'handlers': ['console'],
                        'level': 'DEBUG',
                        'propagate': False,
                    },
                    'nose.plugins.manager': {
                        'handlers': ['console'],
                        'level': 'DEBUG',
                        'propagate': False,
                    },
                    'django': {
                        'handlers': ['console'],
                        'level': 'DEBUG',
                        'propagate': False,
                    },
                    'iso8601': {
                        'handlers': ['null'],
                        'propagate': False,
                    },
                    'scss': {
                        'handlers': ['null'],
                        'propagate': False,
                    },
                }
            }

            # 'direction' should not be specified for all_tcp/udp/icmp.
            # It is specified in the form.
            SECURITY_GROUP_RULES = {
                'all_tcp': {
                    'name': _('All TCP'),
                    'ip_protocol': 'tcp',
                    'from_port': '1',
                    'to_port': '65535',
                },
                'all_udp': {
                    'name': _('All UDP'),
                    'ip_protocol': 'udp',
                    'from_port': '1',
                    'to_port': '65535',
                },
                'all_icmp': {
                    'name': _('All ICMP'),
                    'ip_protocol': 'icmp',
                    'from_port': '-1',
                    'to_port': '-1',
                },
                'ssh': {
                    'name': 'SSH',
                    'ip_protocol': 'tcp',
                    'from_port': '22',
                    'to_port': '22',
                },
                'smtp': {
                    'name': 'SMTP',
                    'ip_protocol': 'tcp',
                    'from_port': '25',
                    'to_port': '25',
                },
                'dns': {
                    'name': 'DNS',
                    'ip_protocol': 'tcp',
                    'from_port': '53',
                    'to_port': '53',
                },
                'http': {
                    'name': 'HTTP',
                    'ip_protocol': 'tcp',
                    'from_port': '80',
                    'to_port': '80',
                },
                'pop3': {
                    'name': 'POP3',
                    'ip_protocol': 'tcp',
                    'from_port': '110',
                    'to_port': '110',
                },
                'imap': {
                    'name': 'IMAP',
                    'ip_protocol': 'tcp',
                    'from_port': '143',
                    'to_port': '143',
                },
                'ldap': {
                    'name': 'LDAP',
                    'ip_protocol': 'tcp',
                    'from_port': '389',
                    'to_port': '389',
                },
                'https': {
                    'name': 'HTTPS',
                    'ip_protocol': 'tcp',
                    'from_port': '443',
                    'to_port': '443',
                },
                'smtps': {
                    'name': 'SMTPS',
                    'ip_protocol': 'tcp',
                    'from_port': '465',
                    'to_port': '465',
                },
                'imaps': {
                    'name': 'IMAPS',
                    'ip_protocol': 'tcp',
                    'from_port': '993',
                    'to_port': '993',
                },
                'pop3s': {
                    'name': 'POP3S',
                    'ip_protocol': 'tcp',
                    'from_port': '995',
                    'to_port': '995',
                },
                'ms_sql': {
                    'name': 'MS SQL',
                    'ip_protocol': 'tcp',
                    'from_port': '1433',
                    'to_port': '1433',
                },
                'mysql': {
                    'name': 'MYSQL',
                    'ip_protocol': 'tcp',
                    'from_port': '3306',
                    'to_port': '3306',
                },
                'rdp': {
                    'name': 'RDP',
                    'ip_protocol': 'tcp',
                    'from_port': '3389',
                    'to_port': '3389',
                },
            }

            # Deprecation Notice:
            #
            # The setting FLAVOR_EXTRA_KEYS has been deprecated.
            # Please load extra spec metadata into the Glance Metadata Definition Catalog.
            #
            # The sample quota definitions can be found in:
            # <glance_source>/etc/metadefs/compute-quota.json
            #
            # The metadata definition catalog supports CLI and API:
            #  $glance --os-image-api-version 2 help md-namespace-import
            #  $glance-manage db_load_metadefs <directory_with_definition_files>
            #
            # See Metadata Definitions on: http://docs.openstack.org/developer/glance/

            # Indicate to the Sahara data processing service whether or not
            # automatic floating IP allocation is in effect.  If it is not
            # in effect, the user will be prompted to choose a floating IP
            # pool for use in their cluster.  False by default.  You would want
            # to set this to True if you were running Nova Networking with
            # auto_assign_floating_ip = True.
            #SAHARA_AUTO_IP_ALLOCATION_ENABLED = False

            # The hash algorithm to use for authentication tokens. This must
            # match the hash algorithm that the identity server and the
            # auth_token middleware are using. Allowed values are the
            # algorithms supported by Python's hashlib library.
            #OPENSTACK_TOKEN_HASH_ALGORITHM = 'md5'

            # AngularJS requires some settings to be made available to
            # the client side. Some settings are required by in-tree / built-in horizon
            # features. These settings must be added to REST_API_REQUIRED_SETTINGS in the
            # form of ['SETTING_1','SETTING_2'], etc.
            #
            # You may remove settings from this list for security purposes, but do so at
            # the risk of breaking a built-in horizon feature. These settings are required
            # for horizon to function properly. Only remove them if you know what you
            # are doing. These settings may in the future be moved to be defined within
            # the enabled panel configuration.
            # You should not add settings to this list for out of tree extensions.
            # See: https://wiki.openstack.org/wiki/Horizon/RESTAPI
            REST_API_REQUIRED_SETTINGS = ['OPENSTACK_HYPERVISOR_FEATURES',
                                          'LAUNCH_INSTANCE_DEFAULTS',
                                          'OPENSTACK_IMAGE_FORMATS']

            # Additional settings can be made available to the client side for
            # extensibility by specifying them in REST_API_ADDITIONAL_SETTINGS
            # !! Please use extreme caution as the settings are transferred via HTTP/S
            # and are not encrypted on the browser. This is an experimental API and
            # may be deprecated in the future without notice.
            #REST_API_ADDITIONAL_SETTINGS = []

            # DISALLOW_IFRAME_EMBED can be used to prevent Horizon from being embedded
            # within an iframe. Legacy browsers are still vulnerable to a Cross-Frame
            # Scripting (XFS) vulnerability, so this option allows extra security hardening
            # where iframes are not used in deployment. Default setting is True.
            # For more information see:
            # http://tinyurl.com/anticlickjack
            # DISALLOW_IFRAME_EMBED = True

            STATIC_ROOT = '/var/www/html/horizon'

            #OPENSTACK_KEYSTONE_URL = "http://%s:5000/v3" % OPENSTACK_HOST
            #present OPENSTACK_API_VERSIONS={"identity":3}

            # Use reigon configuration to access platform depoloyment and containerized
            # deployment from a single horizon deployment
            OPENSTACK_KEYSTONE_URL = "{{ tuple "identity" "internal" "api" . | include "helm-toolkit.endpoints.keystone_endpoint_uri_lookup" }}"

            OPENSTACK_NEUTRON_NETWORK['enable_distributed_router'] = True

            # TODO(tsmith) remove this, only for HP custom, this isnt being used
            # Load Region Config params, if present
            # Config OPENSTACK_HOST is still required in region mode since StarlingX
            # does not use the local_settings populated via packstack
            {{- if eq .Values.conf.horizon.local_settings.config.ss_enabled "True"}}
            SS_ENABLED = "True"
            OPENSTACK_KEYSTONE_URL = {{ .Values.conf.horizon.local_settings.config.openstack_keystone_url }}
            AVAILABLE_REGIONS = [(OPENSTACK_KEYSTONE_URL, {{ .Values.conf.horizon.local_settings.config.region_name }}),]
            REGION_NAME = {{ .Values.conf.horizon.local_settings.config.region_name }}
            {{- else }}
            SS_ENABLED = "False"
            {{- end }}

            # Load Horizon region exclusion list
            REGION_EXCLUSIONS = []
            try:
                if os.path.exists('/opt/branding/horizon-region-exclusions.csv'):
                    with open('/opt/branding/horizon-region-exclusions.csv') as f:
                        for line in f:
                            if line.startswith('#') or line.startswith(' '):
                                continue
                            REGION_EXCLUSIONS = line.rstrip('\n').rstrip('\r').split(',')
            except Exception:
                pass

            DC_MODE = {{ .Values.conf.horizon.local_settings.config.dc_mode }}

            # Override openstack-dashboard NG_CACHE_TEMPLATE_AGE
            NG_TEMPLATE_CACHE_AGE = 300

            # OperationLogMiddleware Configuration
            OPERATION_LOG_ENABLED = True
            OPERATION_LOG_OPTIONS = {
               'mask_fields': ['password', 'bm_password', 'bm_confirm_password',
                               'current_password', 'confirm_password', 'new_password'],
               'target_methods': ['POST', 'PUT', 'DELETE'],
               'format': ("[%(project_name)s %(project_id)s] [%(user_name)s %(user_id)s]"
                          " [%(method)s %(request_url)s %(http_status)s]"
                          " parameters:[%(param)s] message:[%(message)s]"),
            }
            # StarlingX Branding Configuration
            SITE_BRANDING = "StarlingX"

            AVAILABLE_THEMES = [
                ('default', 'Default', 'themes/default'),
                ('material', 'Material', 'themes/material'),
                ('starlingx', 'StarlingX', 'themes/starlingx'),
            ]
            DEFAULT_THEME = 'starlingx'

            # Custom Theme Override
            for root, dirs, files in os.walk('/opt/branding/applied'):
                if 'manifest.py' in files:
                    execfile(os.path.join(root, 'manifest.py'))
                    AVAILABLE_THEMES = [
                        ('default', 'Default', 'themes/default'),
                        ('material', 'Material', 'themes/material'),
                        ('starlingx', 'StarlingX', 'themes/starlingx'),
                        ('custom', 'Custom', '/opt/branding/applied'),
                    ]
                    DEFAULT_THEME = 'custom'

            # Secure site configuration
            SESSION_COOKIE_HTTPONLY = True

            {{- if eq .Values.conf.horizon.local_settings.config.https_enabled "True"}}
            CSRF_COOKIE_SECURE = True
            SESSION_COOKIE_SECURE = True
            {{- end }}

            LOCKOUT_PERIOD_SEC = float({{ .Values.conf.horizon.local_settings.config.lockout_period_sec }})
            LOCKOUT_RETRIES_NUM = int({{ .Values.conf.horizon.local_settings.config.lockout_retries_num }})

            # The OPENSTACK_HEAT_STACK settings can be used to disable password
            # field required while launching the stack.
            OPENSTACK_HEAT_STACK = {
                'enable_user_pass': False,
            }
            HORIZON_CONFIG["password_autocomplete"] = "off"

            # Optional service configuration
            {{- if eq .Values.conf.horizon.local_settings.config.enable_murano "True"}}
            ENABLE_MURANO_TAB = True
            {{- else }}
            ENABLE_MURANO_TAB = False
            {{- end }}

            {{- if eq .Values.conf.horizon.local_settings.config.enable_magnum "True"}}
            ENABLE_MAGNUM_TAB = True
            {{- else }}
            ENABLE_MAGNUM_TAB = False
            {{- end }}
  source:
    type: tar
    location: http://172.17.0.1/helm_charts/horizon-0.1.0.tgz
    subpath: horizon
    reference: master
  dependencies:
    - helm-toolkit
---
schema: armada/ChartGroup/v1
metadata:
  schema: metadata/Document/v1
  name: kube-system-ingress
data:
  description: "System Ingress Controller"
  sequenced: false
  chart_group:
    - kube-system-ingress
---
schema: armada/ChartGroup/v1
metadata:
  schema: metadata/Document/v1
  name: openstack-ingress
data:
  description: "OpenStack Ingress Controller"
  sequenced: false
  chart_group:
    - openstack-ingress
---
schema: armada/ChartGroup/v1
metadata:
  schema: metadata/Document/v1
  name: provisioner
data:
  description: "Provisioner"
  sequenced: false
  chart_group:
    - openstack-rbd-provisioner
---
schema: armada/ChartGroup/v1
metadata:
  schema: metadata/Document/v1
  name: ceph-pools-audit
data:
  description: "Ceph pools audit"
  sequenced: false
  chart_group:
    - openstack-ceph-pools-audit
---
schema: armada/ChartGroup/v1
metadata:
  schema: metadata/Document/v1
  name: openstack-mariadb
data:
  description: "Mariadb"
  sequenced: true
  chart_group:
    - openstack-mariadb
    - openstack-garbd
---
schema: armada/ChartGroup/v1
metadata:
  schema: metadata/Document/v1
  name: openstack-memcached
data:
  description: "Memcached"
  sequenced: true
  chart_group:
    - openstack-memcached
---
schema: armada/ChartGroup/v1
metadata:
  schema: metadata/Document/v1
  name: openstack-rabbitmq
data:
  description: "Rabbitmq"
  sequenced: true
  chart_group:
    - openstack-rabbitmq
---
schema: armada/ChartGroup/v1
metadata:
  schema: metadata/Document/v1
  name: openstack-keystone
data:
  description: "Deploy keystone"
  sequenced: true
  chart_group:
    - openstack-keystone
---
schema: armada/ChartGroup/v1
metadata:
  schema: metadata/Document/v1
  name: openstack-glance
data:
  description: "Deploy glance"
  sequenced: true
  chart_group:
    - openstack-glance
---
schema: armada/ChartGroup/v1
metadata:
  schema: metadata/Document/v1
  name: openstack-cinder
data:
  description: "Deploy cinder"
  sequenced: true
  chart_group:
    - openstack-cinder
---
schema: armada/ChartGroup/v1
metadata:
  schema: metadata/Document/v1
  name: openstack-compute-kit
data:
  description: "Deploy nova and neutron, as well as supporting services"
  sequenced: false
  chart_group:
    - openstack-libvirt
    - openstack-nova
    - openstack-nova-api-proxy
    - openstack-neutron
---
schema: armada/ChartGroup/v1
metadata:
  schema: metadata/Document/v1
  name: openstack-heat
data:
  description: "Deploy heat"
  sequenced: true
  chart_group:
    - openstack-heat
---
schema: armada/ChartGroup/v1
metadata:
  schema: metadata/Document/v1
  name: openstack-horizon
data:
  description: "Deploy horizon"
  sequenced: false
  chart_group:
    - openstack-horizon
---
schema: armada/ChartGroup/v1
metadata:
  schema: metadata/Document/v1
  name: openstack-telemetry
data:
  description: "Deploy telemetry"
  sequenced: true
  chart_group:
    - openstack-aodh
    - openstack-gnocchi
    - openstack-panko
    - openstack-ceilometer
---
schema: armada/Manifest/v1
metadata:
  schema: metadata/Document/v1
  name: armada-manifest
data:
  release_prefix: osh
  chart_groups:
    - kube-system-ingress
    - openstack-ingress
    - provisioner
    - ceph-pools-audit
    - openstack-mariadb
    - openstack-memcached
    - openstack-rabbitmq
    - openstack-keystone
    - openstack-glance
    - openstack-compute-kit
    - openstack-heat
    - openstack-horizon
    - openstack-cinder
    - openstack-telemetry<|MERGE_RESOLUTION|>--- conflicted
+++ resolved
@@ -654,10 +654,6 @@
 
         libvirt:
           cpu_mode: none
-<<<<<<< HEAD
-        workarounds:
-          enable_numa_live_migration: True
-=======
           live_migration_completion_timeout: 180
           live_migration_permit_auto_converge: true
           mem_stats_period_seconds: 0
@@ -708,11 +704,12 @@
         upgrade_levels: None
         metrics:
           required: false
+        workarounds:
+          enable_numa_live_migration: True
     network:
       sshd:
         enabled: true
 
->>>>>>> cc68010c
   source:
     type: tar
     location: http://172.17.0.1/helm_charts/nova-0.1.0.tgz
